/***********************************************************************************************************************
 *
 * Copyright (c) 2020, ABB Schweiz AG
 * All rights reserved.
 *
 * Redistribution and use in source and binary forms, with
 * or without modification, are permitted provided that
 * the following conditions are met:
 *
 *    * Redistributions of source code must retain the
 *      above copyright notice, this list of conditions
 *      and the following disclaimer.
 *    * Redistributions in binary form must reproduce the
 *      above copyright notice, this list of conditions
 *      and the following disclaimer in the documentation
 *      and/or other materials provided with the
 *      distribution.
 *    * Neither the name of ABB nor the names of its
 *      contributors may be used to endorse or promote
 *      products derived from this software without
 *      specific prior written permission.
 *
 * THIS SOFTWARE IS PROVIDED BY THE COPYRIGHT HOLDERS AND CONTRIBUTORS "AS IS"
 * AND ANY EXPRESS OR IMPLIED WARRANTIES, INCLUDING, BUT NOT LIMITED TO, THE
 * IMPLIED WARRANTIES OF MERCHANTABILITY AND FITNESS FOR A PARTICULAR PURPOSE
 * ARE DISCLAIMED. IN NO EVENT SHALL THE COPYRIGHT HOLDER OR CONTRIBUTORS BE
 * LIABLE FOR ANY DIRECT, INDIRECT, INCIDENTAL, SPECIAL, EXEMPLARY, OR CONSEQUENTIAL
 * DAMAGES (INCLUDING, BUT NOT LIMITED TO, PROCUREMENT OF SUBSTITUTE GOODS OR
 * SERVICES; LOSS OF USE, DATA, OR PROFITS; OR BUSINESS INTERRUPTION) HOWEVER
 * CAUSED AND ON ANY THEORY OF LIABILITY, WHETHER IN CONTRACT, STRICT LIABILITY,
 * OR TORT (INCLUDING NEGLIGENCE OR OTHERWISE) ARISING IN ANY WAY OUT OF THE USE OF
 * THIS SOFTWARE, EVEN IF ADVISED OF THE POSSIBILITY OF SUCH DAMAGE.
 *
 ***********************************************************************************************************************
 */

#include <stdexcept>

#include <abb_robot_cpp_utilities/mapping.h>

#include <abb_robot_msgs/ServiceResponses.h>

#include "abb_rws_service_provider/rws_service_provider.h"

namespace
{
  /**
 * \brief Name for ROS logging in the 'services' context.
 */
<<<<<<< HEAD
  constexpr char ROS_LOG_SERVICES[]{"services"};
}

namespace abb
{
  namespace robot
  {

    using RAPIDSymbols = rws::RWSStateMachineInterface::ResourceIdentifiers::RAPID::Symbols;
=======
constexpr char ROS_LOG_SERVICES[]{ "services" };
}  // namespace

namespace abb
{
namespace robot
{
using RAPIDSymbols = rws::v2_0::RWSStateMachineInterface::ResourceIdentifiers::RAPID::Symbols;
>>>>>>> 8d18cf4c

    /***********************************************************************************************************************
 * Class definitions: RWSServiceProvider
 */

    /***********************************************************
 * Auxiliary methods (StateMachine Add-In RWS services)
 */

<<<<<<< HEAD
    bool RWSServiceProvider::getEGMSettings(GetEGMSettings::Request &request, GetEGMSettings::Response &response)
    {
      //--------------------------
      // Verification
      //--------------------------
      if (!verifyArgumentRAPIDTask(request.task, response.result_code, response.message))
        return true;
      if (!verifySMAddInRuntimeStates(response.result_code, response.message))
        return true;
      if (!verifySMAddInTaskExist(request.task, response.result_code, response.message))
        return true;
      if (!verifyRWSManagerReady(response.result_code, response.message))
        return true;

      //--------------------------
      // Run service
      //--------------------------
      rws_manager_.runService([&](rws::RWSStateMachineInterface &interface)
                              {
                                rws::RWSStateMachineInterface::EGMSettings settings{};

                                // Get the EGM RAPID settings.
                                try
                                {
                                  interface.services().egm().getSettings(request.task, &settings);
                                  response.settings = utilities::map(settings);
                                  response.result_code = abb_robot_msgs::ServiceResponses::RC_SUCCESS;
                                }
                                catch (const std::invalid_argument &e)
                                {
                                  response.message = abb_robot_msgs::ServiceResponses::FAILED;
                                  response.result_code = abb_robot_msgs::ServiceResponses::RC_FAILED;
                                  // ROS_DEBUG_STREAM_NAMED(ROS_LOG_SERVICES, interface.getLogTextLatestEvent());
                                }
                              });

      return true;
=======
bool RWSServiceProvider::getEGMSettings(GetEGMSettings::Request& request, GetEGMSettings::Response& response)
{
  //--------------------------
  // Verification
  //--------------------------
  if (!verifyArgumentRAPIDTask(request.task, response.result_code, response.message))
    return true;
  if (!verifySMAddInRuntimeStates(response.result_code, response.message))
    return true;
  if (!verifySMAddInTaskExist(request.task, response.result_code, response.message))
    return true;
  if (!verifyRWSManagerReady(response.result_code, response.message))
    return true;

  //--------------------------
  // Run service
  //--------------------------
  rws_manager_.runService([&](rws::v2_0::RWSStateMachineInterface& interface) {
    rws::v2_0::RWSStateMachineInterface::EGMSettings settings{};

    // Get the EGM RAPID settings.
    try
    {
      interface.services().egm().getSettings(request.task, &settings);
      response.settings = utilities::map(settings);
      response.result_code = abb_robot_msgs::ServiceResponses::RC_SUCCESS;
    }
    catch (const std::invalid_argument& e)
    {
      response.message = abb_robot_msgs::ServiceResponses::FAILED;
      response.result_code = abb_robot_msgs::ServiceResponses::RC_FAILED;
      // ROS_DEBUG_STREAM_NAMED(ROS_LOG_SERVICES, interface.getLogTextLatestEvent());
>>>>>>> 8d18cf4c
    }

<<<<<<< HEAD
    bool RWSServiceProvider::setEGMSettings(SetEGMSettings::Request &request, SetEGMSettings::Response &response)
    {
      //--------------------------
      // Verification
      //--------------------------
      if (!verifyArgumentRAPIDTask(request.task, response.result_code, response.message))
        return true;
      if (!verifyAutoMode(response.result_code, response.message))
        return true;
      if (!verifySMAddInRuntimeStates(response.result_code, response.message))
        return true;
      if (!verifySMAddInTaskExist(request.task, response.result_code, response.message))
        return true;
      if (!verifySMAddInTaskInitialized(request.task, response.result_code, response.message))
        return true;
      if (!verifyRWSManagerReady(response.result_code, response.message))
        return true;

      //--------------------------
      // Run service
      //--------------------------
      rws_manager_.runService([&](rws::RWSStateMachineInterface &interface)
                              {
                                rws::RWSStateMachineInterface::EGMSettings settings = utilities::map(request.settings);

                                // Set the EGM RAPID settings.
                                try
                                {
                                  interface.services().egm().setSettings(request.task, settings);
                                  response.result_code = abb_robot_msgs::ServiceResponses::RC_SUCCESS;
                                }
                                catch (const std::logic_error &e)
                                {
                                  response.message = abb_robot_msgs::ServiceResponses::FAILED;
                                  response.result_code = abb_robot_msgs::ServiceResponses::RC_FAILED;
                                  // ROS_DEBUG_STREAM_NAMED(ROS_LOG_SERVICES, interface.getLogTextLatestEvent());
                                }
                              });

      return true;
=======
bool RWSServiceProvider::setEGMSettings(SetEGMSettings::Request& request, SetEGMSettings::Response& response)
{
  //--------------------------
  // Verification
  //--------------------------
  if (!verifyArgumentRAPIDTask(request.task, response.result_code, response.message))
    return true;
  if (!verifyAutoMode(response.result_code, response.message))
    return true;
  if (!verifySMAddInRuntimeStates(response.result_code, response.message))
    return true;
  if (!verifySMAddInTaskExist(request.task, response.result_code, response.message))
    return true;
  if (!verifySMAddInTaskInitialized(request.task, response.result_code, response.message))
    return true;
  if (!verifyRWSManagerReady(response.result_code, response.message))
    return true;

  //--------------------------
  // Run service
  //--------------------------
  rws_manager_.runService([&](rws::v2_0::RWSStateMachineInterface& interface) {
    rws::v2_0::RWSStateMachineInterface::EGMSettings settings = utilities::map(request.settings);

    // Set the EGM RAPID settings.
    try
    {
      interface.services().egm().setSettings(request.task, settings);
      response.result_code = abb_robot_msgs::ServiceResponses::RC_SUCCESS;
    }
    catch (const std::logic_error& e)
    {
      response.message = abb_robot_msgs::ServiceResponses::FAILED;
      response.result_code = abb_robot_msgs::ServiceResponses::RC_FAILED;
      // ROS_DEBUG_STREAM_NAMED(ROS_LOG_SERVICES, interface.getLogTextLatestEvent());
>>>>>>> 8d18cf4c
    }

<<<<<<< HEAD
    bool RWSServiceProvider::setRAPIDRoutine(SetRAPIDRoutine::Request &request, SetRAPIDRoutine::Response &response)
    {
      //--------------------------
      // Verification
      //--------------------------
      if (!verifyArgumentRAPIDTask(request.task, response.result_code, response.message))
        return true;
      if (!verifyAutoMode(response.result_code, response.message))
        return true;
      if (!verifySMAddInRuntimeStates(response.result_code, response.message))
        return true;
      if (!verifySMAddInTaskExist(request.task, response.result_code, response.message))
        return true;
      if (!verifySMAddInTaskInitialized(request.task, response.result_code, response.message))
        return true;
      if (!verifyRWSManagerReady(response.result_code, response.message))
        return true;

      //--------------------------
      // Run service
      //--------------------------
      rws_manager_.runService([&](rws::RWSStateMachineInterface &interface)
                              {
                                // Set the SmartGripper RAPID variables.
                                try
                                {
                                  interface.services().rapid().setRoutineName(request.task, request.routine);
                                  response.result_code = abb_robot_msgs::ServiceResponses::RC_SUCCESS;
                                }
                                catch (const std::runtime_error &e)
                                {
                                  response.message = abb_robot_msgs::ServiceResponses::FAILED;
                                  response.result_code = abb_robot_msgs::ServiceResponses::RC_FAILED;
                                  // ROS_DEBUG_STREAM_NAMED(ROS_LOG_SERVICES, interface.getLogTextLatestEvent());
                                }
                              });

      return true;
    }

    bool RWSServiceProvider::setSGCommand(SetSGCommand::Request &request, SetSGCommand::Response &response)
    {
      //--------------------------
      // Verification
      //--------------------------
      if (!verifyArgumentRAPIDTask(request.task, response.result_code, response.message))
        return true;
      if (!verifyAutoMode(response.result_code, response.message))
        return true;
      if (!verifySMAddInRuntimeStates(response.result_code, response.message))
        return true;
      if (!verifySMAddInTaskExist(request.task, response.result_code, response.message))
        return true;
      if (!verifySMAddInTaskInitialized(request.task, response.result_code, response.message))
        return true;
      if (!verifyRWSManagerReady(response.result_code, response.message))
        return true;

      //--------------------------
      // Map argument
      //--------------------------
      unsigned int request_command{0};
      try
      {
        request_command = utilities::mapStateMachineSGCommand(request.command);
      }
      catch (const std::runtime_error &exception)
      {
        response.message = exception.what();
        response.result_code = abb_robot_msgs::ServiceResponses::RC_FAILED;
        return true;
      }

      //--------------------------
      // Run service
      //--------------------------
      rws_manager_.runService([&](rws::RWSStateMachineInterface &interface)
                              {
                                rws::RAPIDNum sg_command_input{static_cast<float>(request_command)};
                                rws::RAPIDNum sg_target_position_input{request.target_position};

                                rws::RAPIDResource rr_command_input{request.task, RAPIDSymbols::SG_COMMAND_INPUT};
                                rws::RAPIDResource rr_target_position_input{request.task, RAPIDSymbols::SG_TARGET_POSTION_INPUT};

                                // Set the SmartGripper RAPID variables.
                                try
                                {
                                  interface.setRAPIDSymbolData(rr_command_input, sg_command_input);
                                  interface.setRAPIDSymbolData(rr_target_position_input, sg_target_position_input);
                                  response.result_code = abb_robot_msgs::ServiceResponses::RC_SUCCESS;
                                }
                                catch (const std::runtime_error &e)
                                {
                                  response.message = abb_robot_msgs::ServiceResponses::FAILED;
                                  response.result_code = abb_robot_msgs::ServiceResponses::RC_FAILED;
                                  // ROS_DEBUG_STREAM_NAMED(ROS_LOG_SERVICES, interface.getLogTextLatestEvent());
                                }
                              });

      return true;
=======
  return true;
}

bool RWSServiceProvider::setRAPIDRoutine(SetRAPIDRoutine::Request& request, SetRAPIDRoutine::Response& response)
{
  //--------------------------
  // Verification
  //--------------------------
  if (!verifyArgumentRAPIDTask(request.task, response.result_code, response.message))
    return true;
  if (!verifyAutoMode(response.result_code, response.message))
    return true;
  if (!verifySMAddInRuntimeStates(response.result_code, response.message))
    return true;
  if (!verifySMAddInTaskExist(request.task, response.result_code, response.message))
    return true;
  if (!verifySMAddInTaskInitialized(request.task, response.result_code, response.message))
    return true;
  if (!verifyRWSManagerReady(response.result_code, response.message))
    return true;

  //--------------------------
  // Run service
  //--------------------------
  rws_manager_.runService([&](rws::v2_0::RWSStateMachineInterface& interface) {
    // Set the SmartGripper RAPID variables.
    try
    {
      interface.services().rapid().setRoutineName(request.task, request.routine);
      response.result_code = abb_robot_msgs::ServiceResponses::RC_SUCCESS;
    }
    catch (const std::runtime_error& e)
    {
      response.message = abb_robot_msgs::ServiceResponses::FAILED;
      response.result_code = abb_robot_msgs::ServiceResponses::RC_FAILED;
      // ROS_DEBUG_STREAM_NAMED(ROS_LOG_SERVICES, interface.getLogTextLatestEvent());
    }
  });

  return true;
}

bool RWSServiceProvider::setSGCommand(SetSGCommand::Request& request, SetSGCommand::Response& response)
{
  //--------------------------
  // Verification
  //--------------------------
  if (!verifyArgumentRAPIDTask(request.task, response.result_code, response.message))
    return true;
  if (!verifyAutoMode(response.result_code, response.message))
    return true;
  if (!verifySMAddInRuntimeStates(response.result_code, response.message))
    return true;
  if (!verifySMAddInTaskExist(request.task, response.result_code, response.message))
    return true;
  if (!verifySMAddInTaskInitialized(request.task, response.result_code, response.message))
    return true;
  if (!verifyRWSManagerReady(response.result_code, response.message))
    return true;

  //--------------------------
  // Map argument
  //--------------------------
  unsigned int request_command{ 0 };
  try
  {
    request_command = utilities::mapStateMachineSGCommand(request.command);
  }
  catch (const std::runtime_error& exception)
  {
    response.message = exception.what();
    response.result_code = abb_robot_msgs::ServiceResponses::RC_FAILED;
    return true;
  }

  //--------------------------
  // Run service
  //--------------------------
  rws_manager_.runService([&](rws::v2_0::RWSStateMachineInterface& interface) {
    rws::RAPIDNum sg_command_input{ static_cast<float>(request_command) };
    rws::RAPIDNum sg_target_position_input{ request.target_position };

    rws::RAPIDResource rr_command_input{ request.task, RAPIDSymbols::SG_COMMAND_INPUT };
    rws::RAPIDResource rr_target_position_input{ request.task, RAPIDSymbols::SG_TARGET_POSTION_INPUT };

    // Set the SmartGripper RAPID variables.
    try
    {
      interface.setRAPIDSymbolData(rr_command_input, sg_command_input);
      interface.setRAPIDSymbolData(rr_target_position_input, sg_target_position_input);
      response.result_code = abb_robot_msgs::ServiceResponses::RC_SUCCESS;
    }
    catch (const std::runtime_error& e)
    {
      response.message = abb_robot_msgs::ServiceResponses::FAILED;
      response.result_code = abb_robot_msgs::ServiceResponses::RC_FAILED;
      // ROS_DEBUG_STREAM_NAMED(ROS_LOG_SERVICES, interface.getLogTextLatestEvent());
>>>>>>> 8d18cf4c
    }

<<<<<<< HEAD
    bool RWSServiceProvider::runRAPIDRoutine(TriggerWithResultCode::Request &, TriggerWithResultCode::Response &response)
    {
      //--------------------------
      // Verification
      //--------------------------
      if (!verifyAutoMode(response.result_code, response.message))
        return true;
      if (!verifyRAPIDRunning(response.result_code, response.message))
        return true;
      if (!verifySMAddInRuntimeStates(response.result_code, response.message))
        return true;
      if (!verifyRWSManagerReady(response.result_code, response.message))
        return true;

      //--------------------------
      // Run service
      //--------------------------
      rws_manager_.runService([&](rws::RWSStateMachineInterface &interface)
                              {
                                // Signal start of EGM joint motions.
                                try
                                {
                                  interface.services().rapid().signalRunRAPIDRoutine();
                                  response.result_code = abb_robot_msgs::ServiceResponses::RC_SUCCESS;
                                }
                                catch (const std::runtime_error &e)
                                {
                                  response.message = abb_robot_msgs::ServiceResponses::FAILED;
                                  response.result_code = abb_robot_msgs::ServiceResponses::RC_FAILED;
                                  // ROS_DEBUG_STREAM_NAMED(ROS_LOG_SERVICES, interface.getLogTextLatestEvent());
                                }
                              });

      return true;
    }

    bool RWSServiceProvider::runSGRoutine(TriggerWithResultCode::Request &, TriggerWithResultCode::Response &response)
    {
      //--------------------------
      // Verification
      //--------------------------
      if (!verifyAutoMode(response.result_code, response.message))
        return true;
      if (!verifyRAPIDRunning(response.result_code, response.message))
        return true;
      if (!verifySMAddInRuntimeStates(response.result_code, response.message))
        return true;
      if (!verifyRWSManagerReady(response.result_code, response.message))
        return true;

      //--------------------------
      // Run service
      //--------------------------
      rws_manager_.runService([&](rws::RWSStateMachineInterface &interface)
                              {
                                // Signal start of EGM joint motions.
                                try
                                {
                                  interface.services().sg().signalRunSGRoutine();
                                  response.result_code = abb_robot_msgs::ServiceResponses::RC_SUCCESS;
                                }
                                catch (const std::runtime_error &e)
                                {
                                  response.message = abb_robot_msgs::ServiceResponses::FAILED;
                                  response.result_code = abb_robot_msgs::ServiceResponses::RC_FAILED;
                                  // ROS_DEBUG_STREAM_NAMED(ROS_LOG_SERVICES, interface.getLogTextLatestEvent());
                                }
                              });

      return true;
=======
bool RWSServiceProvider::runRAPIDRoutine(TriggerWithResultCode::Request&, TriggerWithResultCode::Response& response)
{
  //--------------------------
  // Verification
  //--------------------------
  if (!verifyAutoMode(response.result_code, response.message))
    return true;
  if (!verifyRAPIDRunning(response.result_code, response.message))
    return true;
  if (!verifySMAddInRuntimeStates(response.result_code, response.message))
    return true;
  if (!verifyRWSManagerReady(response.result_code, response.message))
    return true;

  //--------------------------
  // Run service
  //--------------------------
  rws_manager_.runService([&](rws::v2_0::RWSStateMachineInterface& interface) {
    // Signal start of EGM joint motions.
    try
    {
      interface.services().rapid().signalRunRAPIDRoutine();
      response.result_code = abb_robot_msgs::ServiceResponses::RC_SUCCESS;
    }
    catch (const std::runtime_error& e)
    {
      response.message = abb_robot_msgs::ServiceResponses::FAILED;
      response.result_code = abb_robot_msgs::ServiceResponses::RC_FAILED;
      // ROS_DEBUG_STREAM_NAMED(ROS_LOG_SERVICES, interface.getLogTextLatestEvent());
    }
  });

  return true;
}

bool RWSServiceProvider::runSGRoutine(TriggerWithResultCode::Request&, TriggerWithResultCode::Response& response)
{
  //--------------------------
  // Verification
  //--------------------------
  if (!verifyAutoMode(response.result_code, response.message))
    return true;
  if (!verifyRAPIDRunning(response.result_code, response.message))
    return true;
  if (!verifySMAddInRuntimeStates(response.result_code, response.message))
    return true;
  if (!verifyRWSManagerReady(response.result_code, response.message))
    return true;

  //--------------------------
  // Run service
  //--------------------------
  rws_manager_.runService([&](rws::v2_0::RWSStateMachineInterface& interface) {
    // Signal start of EGM joint motions.
    try
    {
      interface.services().sg().signalRunSGRoutine();
      response.result_code = abb_robot_msgs::ServiceResponses::RC_SUCCESS;
    }
    catch (const std::runtime_error& e)
    {
      response.message = abb_robot_msgs::ServiceResponses::FAILED;
      response.result_code = abb_robot_msgs::ServiceResponses::RC_FAILED;
      // ROS_DEBUG_STREAM_NAMED(ROS_LOG_SERVICES, interface.getLogTextLatestEvent());
>>>>>>> 8d18cf4c
    }

<<<<<<< HEAD
    bool RWSServiceProvider::startEGMJoint(TriggerWithResultCode::Request &, TriggerWithResultCode::Response &response)
    {
      //--------------------------
      // Verification
      //--------------------------
      if (!verifyAutoMode(response.result_code, response.message))
        return true;
      if (!verifyRAPIDRunning(response.result_code, response.message))
        return true;
      if (!verifySMAddInRuntimeStates(response.result_code, response.message))
        return true;
      if (!verifyRWSManagerReady(response.result_code, response.message))
        return true;

      //--------------------------
      // Run service
      //--------------------------
      rws_manager_.runService([&](rws::RWSStateMachineInterface &interface)
                              {
                                // Signal start of EGM joint motions.
                                try
                                {
                                  interface.services().egm().signalEGMStartJoint();
                                  response.result_code = abb_robot_msgs::ServiceResponses::RC_SUCCESS;
                                }
                                catch (const std::runtime_error &e)
                                {
                                  response.message = abb_robot_msgs::ServiceResponses::FAILED;
                                  response.result_code = abb_robot_msgs::ServiceResponses::RC_FAILED;
                                  // ROS_DEBUG_STREAM_NAMED(ROS_LOG_SERVICES, interface.getLogTextLatestEvent());
                                }
                              });

      return true;
=======
  return true;
}

bool RWSServiceProvider::startEGMJoint(TriggerWithResultCode::Request&, TriggerWithResultCode::Response& response)
{
  //--------------------------
  // Verification
  //--------------------------
  if (!verifyAutoMode(response.result_code, response.message))
    return true;
  if (!verifyRAPIDRunning(response.result_code, response.message))
    return true;
  if (!verifySMAddInRuntimeStates(response.result_code, response.message))
    return true;
  if (!verifyRWSManagerReady(response.result_code, response.message))
    return true;

  //--------------------------
  // Run service
  //--------------------------
  rws_manager_.runService([&](rws::v2_0::RWSStateMachineInterface& interface) {
    // Signal start of EGM joint motions.
    try
    {
      interface.services().egm().signalEGMStartJoint();
      response.result_code = abb_robot_msgs::ServiceResponses::RC_SUCCESS;
    }
    catch (const std::runtime_error& e)
    {
      response.message = abb_robot_msgs::ServiceResponses::FAILED;
      response.result_code = abb_robot_msgs::ServiceResponses::RC_FAILED;
      ROS_DEBUG_STREAM_NAMED(ROS_LOG_SERVICES, e.what());
>>>>>>> 8d18cf4c
    }

<<<<<<< HEAD
    bool RWSServiceProvider::startEGMPose(TriggerWithResultCode::Request &, TriggerWithResultCode::Response &response)
    {
      //--------------------------
      // Verification
      //--------------------------
      if (!verifyAutoMode(response.result_code, response.message))
        return true;
      if (!verifyRAPIDRunning(response.result_code, response.message))
        return true;
      if (!verifySMAddInRuntimeStates(response.result_code, response.message))
        return true;
      if (!verifyRWSManagerReady(response.result_code, response.message))
        return true;

      //--------------------------
      // Run service
      //--------------------------
      rws_manager_.runService([&](rws::RWSStateMachineInterface &interface)
                              {
                                // Signal start of EGM pose motions.
                                try
                                {
                                  interface.services().egm().signalEGMStartPose();
                                  response.result_code = abb_robot_msgs::ServiceResponses::RC_SUCCESS;
                                }
                                catch (const std::runtime_error &e)
                                {
                                  response.message = abb_robot_msgs::ServiceResponses::FAILED;
                                  response.result_code = abb_robot_msgs::ServiceResponses::RC_FAILED;
                                  // ROS_DEBUG_STREAM_NAMED(ROS_LOG_SERVICES, interface.getLogTextLatestEvent());
                                }
                              });

      return true;
    }

    bool RWSServiceProvider::startEGMStream(TriggerWithResultCode::Request &, TriggerWithResultCode::Response &response)
    {
      //--------------------------
      // Verification
      //--------------------------
      if (!verifyAutoMode(response.result_code, response.message))
        return true;
      if (!verifyRAPIDRunning(response.result_code, response.message))
        return true;
      if (!verifySMAddInRuntimeStates(response.result_code, response.message))
        return true;
      if (!verifyRWSManagerReady(response.result_code, response.message))
        return true;

      //--------------------------
      // Run service
      //--------------------------
      rws_manager_.runService([&](rws::RWSStateMachineInterface &interface)
                              {
                                // Signal start of EGM position streaming.
                                try
                                {
                                  interface.services().egm().signalEGMStartStream();
                                  response.result_code = abb_robot_msgs::ServiceResponses::RC_SUCCESS;
                                }
                                catch (const std::runtime_error &e)
                                {
                                  response.message = abb_robot_msgs::ServiceResponses::FAILED;
                                  response.result_code = abb_robot_msgs::ServiceResponses::RC_FAILED;
                                  // ROS_DEBUG_STREAM_NAMED(ROS_LOG_SERVICES, interface.getLogTextLatestEvent());
                                }
                              });

      return true;
=======
bool RWSServiceProvider::startEGMPose(TriggerWithResultCode::Request&, TriggerWithResultCode::Response& response)
{
  //--------------------------
  // Verification
  //--------------------------
  if (!verifyAutoMode(response.result_code, response.message))
    return true;
  if (!verifyRAPIDRunning(response.result_code, response.message))
    return true;
  if (!verifySMAddInRuntimeStates(response.result_code, response.message))
    return true;
  if (!verifyRWSManagerReady(response.result_code, response.message))
    return true;

  //--------------------------
  // Run service
  //--------------------------
  rws_manager_.runService([&](rws::v2_0::RWSStateMachineInterface& interface) {
    // Signal start of EGM pose motions.
    try
    {
      interface.services().egm().signalEGMStartPose();
      response.result_code = abb_robot_msgs::ServiceResponses::RC_SUCCESS;
    }
    catch (const std::runtime_error& e)
    {
      response.message = abb_robot_msgs::ServiceResponses::FAILED;
      response.result_code = abb_robot_msgs::ServiceResponses::RC_FAILED;
      // ROS_DEBUG_STREAM_NAMED(ROS_LOG_SERVICES, interface.getLogTextLatestEvent());
    }
  });

  return true;
}

bool RWSServiceProvider::startEGMStream(TriggerWithResultCode::Request&, TriggerWithResultCode::Response& response)
{
  //--------------------------
  // Verification
  //--------------------------
  if (!verifyAutoMode(response.result_code, response.message))
    return true;
  if (!verifyRAPIDRunning(response.result_code, response.message))
    return true;
  if (!verifySMAddInRuntimeStates(response.result_code, response.message))
    return true;
  if (!verifyRWSManagerReady(response.result_code, response.message))
    return true;

  //--------------------------
  // Run service
  //--------------------------
  rws_manager_.runService([&](rws::v2_0::RWSStateMachineInterface& interface) {
    // Signal start of EGM position streaming.
    try
    {
      interface.services().egm().signalEGMStartStream();
      response.result_code = abb_robot_msgs::ServiceResponses::RC_SUCCESS;
    }
    catch (const std::runtime_error& e)
    {
      response.message = abb_robot_msgs::ServiceResponses::FAILED;
      response.result_code = abb_robot_msgs::ServiceResponses::RC_FAILED;
      // ROS_DEBUG_STREAM_NAMED(ROS_LOG_SERVICES, interface.getLogTextLatestEvent());
>>>>>>> 8d18cf4c
    }

<<<<<<< HEAD
    bool RWSServiceProvider::stopEGM(TriggerWithResultCode::Request &, TriggerWithResultCode::Response &response)
    {
      //--------------------------
      // Verification
      //--------------------------
      if (!verifyAutoMode(response.result_code, response.message))
        return true;
      if (!verifyRAPIDRunning(response.result_code, response.message))
        return true;
      if (!verifyRWSManagerReady(response.result_code, response.message))
        return true;

      //--------------------------
      // Run priority service
      //--------------------------
      rws_manager_.runPriorityService([&](rws::RWSStateMachineInterface &interface)
                                      {
                                        // Signal stop of EGM motions.
                                        try
                                        {
                                          response.result_code = abb_robot_msgs::ServiceResponses::RC_SUCCESS;
                                          interface.services().egm().signalEGMStop();
                                        }
                                        catch (const std::runtime_error &e)
                                        {
                                          response.message = abb_robot_msgs::ServiceResponses::FAILED;
                                          response.result_code = abb_robot_msgs::ServiceResponses::RC_FAILED;
                                          // ROS_DEBUG_STREAM_NAMED(ROS_LOG_SERVICES, interface.getLogTextLatestEvent());
                                        }
                                      });

      return true;
    }

    bool RWSServiceProvider::stopEGMStream(TriggerWithResultCode::Request &, TriggerWithResultCode::Response &response)
    {
      //--------------------------
      // Verification
      //--------------------------
      if (!verifyAutoMode(response.result_code, response.message))
        return true;
      if (!verifyRAPIDRunning(response.result_code, response.message))
        return true;
      if (!verifyRWSManagerReady(response.result_code, response.message))
        return true;

      //--------------------------
      // Run service
      //--------------------------
      rws_manager_.runService([&](rws::RWSStateMachineInterface &interface)
                              {
                                // Signal stop of EGM position streaming.
                                try
                                {
                                  interface.services().egm().signalEGMStopStream();
                                  response.result_code = abb_robot_msgs::ServiceResponses::RC_SUCCESS;
                                }
                                catch (const std::runtime_error &e)
                                {
                                  response.message = abb_robot_msgs::ServiceResponses::FAILED;
                                  response.result_code = abb_robot_msgs::ServiceResponses::RC_FAILED;
                                  // ROS_DEBUG_STREAM_NAMED(ROS_LOG_SERVICES, interface.getLogTextLatestEvent());
                                }
                              });

      return true;
=======
bool RWSServiceProvider::stopEGM(TriggerWithResultCode::Request&, TriggerWithResultCode::Response& response)
{
  //--------------------------
  // Verification
  //--------------------------
  if (!verifyAutoMode(response.result_code, response.message))
    return true;
  if (!verifyRAPIDRunning(response.result_code, response.message))
    return true;
  if (!verifyRWSManagerReady(response.result_code, response.message))
    return true;

  //--------------------------
  // Run priority service
  //--------------------------
  rws_manager_.runPriorityService([&](rws::v2_0::RWSStateMachineInterface& interface) {
    // Signal stop of EGM motions.
    try
    {
      response.result_code = abb_robot_msgs::ServiceResponses::RC_SUCCESS;
      interface.services().egm().signalEGMStop();
    }
    catch (const std::runtime_error& e)
    {
      response.message = abb_robot_msgs::ServiceResponses::FAILED;
      response.result_code = abb_robot_msgs::ServiceResponses::RC_FAILED;
      // ROS_DEBUG_STREAM_NAMED(ROS_LOG_SERVICES, interface.getLogTextLatestEvent());
    }
  });

  return true;
}

bool RWSServiceProvider::stopEGMStream(TriggerWithResultCode::Request&, TriggerWithResultCode::Response& response)
{
  //--------------------------
  // Verification
  //--------------------------
  if (!verifyAutoMode(response.result_code, response.message))
    return true;
  if (!verifyRAPIDRunning(response.result_code, response.message))
    return true;
  if (!verifyRWSManagerReady(response.result_code, response.message))
    return true;

  //--------------------------
  // Run service
  //--------------------------
  rws_manager_.runService([&](rws::v2_0::RWSStateMachineInterface& interface) {
    // Signal stop of EGM position streaming.
    try
    {
      interface.services().egm().signalEGMStopStream();
      response.result_code = abb_robot_msgs::ServiceResponses::RC_SUCCESS;
    }
    catch (const std::runtime_error& e)
    {
      response.message = abb_robot_msgs::ServiceResponses::FAILED;
      response.result_code = abb_robot_msgs::ServiceResponses::RC_FAILED;
      // ROS_DEBUG_STREAM_NAMED(ROS_LOG_SERVICES, interface.getLogTextLatestEvent());
>>>>>>> 8d18cf4c
    }

<<<<<<< HEAD
  }
}
=======
  return true;
}

}  // namespace robot
}  // namespace abb
>>>>>>> 8d18cf4c
<|MERGE_RESOLUTION|>--- conflicted
+++ resolved
@@ -47,17 +47,6 @@
   /**
  * \brief Name for ROS logging in the 'services' context.
  */
-<<<<<<< HEAD
-  constexpr char ROS_LOG_SERVICES[]{"services"};
-}
-
-namespace abb
-{
-  namespace robot
-  {
-
-    using RAPIDSymbols = rws::RWSStateMachineInterface::ResourceIdentifiers::RAPID::Symbols;
-=======
 constexpr char ROS_LOG_SERVICES[]{ "services" };
 }  // namespace
 
@@ -66,7 +55,6 @@
 namespace robot
 {
 using RAPIDSymbols = rws::v2_0::RWSStateMachineInterface::ResourceIdentifiers::RAPID::Symbols;
->>>>>>> 8d18cf4c
 
     /***********************************************************************************************************************
  * Class definitions: RWSServiceProvider
@@ -76,45 +64,6 @@
  * Auxiliary methods (StateMachine Add-In RWS services)
  */
 
-<<<<<<< HEAD
-    bool RWSServiceProvider::getEGMSettings(GetEGMSettings::Request &request, GetEGMSettings::Response &response)
-    {
-      //--------------------------
-      // Verification
-      //--------------------------
-      if (!verifyArgumentRAPIDTask(request.task, response.result_code, response.message))
-        return true;
-      if (!verifySMAddInRuntimeStates(response.result_code, response.message))
-        return true;
-      if (!verifySMAddInTaskExist(request.task, response.result_code, response.message))
-        return true;
-      if (!verifyRWSManagerReady(response.result_code, response.message))
-        return true;
-
-      //--------------------------
-      // Run service
-      //--------------------------
-      rws_manager_.runService([&](rws::RWSStateMachineInterface &interface)
-                              {
-                                rws::RWSStateMachineInterface::EGMSettings settings{};
-
-                                // Get the EGM RAPID settings.
-                                try
-                                {
-                                  interface.services().egm().getSettings(request.task, &settings);
-                                  response.settings = utilities::map(settings);
-                                  response.result_code = abb_robot_msgs::ServiceResponses::RC_SUCCESS;
-                                }
-                                catch (const std::invalid_argument &e)
-                                {
-                                  response.message = abb_robot_msgs::ServiceResponses::FAILED;
-                                  response.result_code = abb_robot_msgs::ServiceResponses::RC_FAILED;
-                                  // ROS_DEBUG_STREAM_NAMED(ROS_LOG_SERVICES, interface.getLogTextLatestEvent());
-                                }
-                              });
-
-      return true;
-=======
 bool RWSServiceProvider::getEGMSettings(GetEGMSettings::Request& request, GetEGMSettings::Response& response)
 {
   //--------------------------
@@ -147,51 +96,8 @@
       response.message = abb_robot_msgs::ServiceResponses::FAILED;
       response.result_code = abb_robot_msgs::ServiceResponses::RC_FAILED;
       // ROS_DEBUG_STREAM_NAMED(ROS_LOG_SERVICES, interface.getLogTextLatestEvent());
->>>>>>> 8d18cf4c
-    }
-
-<<<<<<< HEAD
-    bool RWSServiceProvider::setEGMSettings(SetEGMSettings::Request &request, SetEGMSettings::Response &response)
-    {
-      //--------------------------
-      // Verification
-      //--------------------------
-      if (!verifyArgumentRAPIDTask(request.task, response.result_code, response.message))
-        return true;
-      if (!verifyAutoMode(response.result_code, response.message))
-        return true;
-      if (!verifySMAddInRuntimeStates(response.result_code, response.message))
-        return true;
-      if (!verifySMAddInTaskExist(request.task, response.result_code, response.message))
-        return true;
-      if (!verifySMAddInTaskInitialized(request.task, response.result_code, response.message))
-        return true;
-      if (!verifyRWSManagerReady(response.result_code, response.message))
-        return true;
-
-      //--------------------------
-      // Run service
-      //--------------------------
-      rws_manager_.runService([&](rws::RWSStateMachineInterface &interface)
-                              {
-                                rws::RWSStateMachineInterface::EGMSettings settings = utilities::map(request.settings);
-
-                                // Set the EGM RAPID settings.
-                                try
-                                {
-                                  interface.services().egm().setSettings(request.task, settings);
-                                  response.result_code = abb_robot_msgs::ServiceResponses::RC_SUCCESS;
-                                }
-                                catch (const std::logic_error &e)
-                                {
-                                  response.message = abb_robot_msgs::ServiceResponses::FAILED;
-                                  response.result_code = abb_robot_msgs::ServiceResponses::RC_FAILED;
-                                  // ROS_DEBUG_STREAM_NAMED(ROS_LOG_SERVICES, interface.getLogTextLatestEvent());
-                                }
-                              });
-
-      return true;
-=======
+    }
+
 bool RWSServiceProvider::setEGMSettings(SetEGMSettings::Request& request, SetEGMSettings::Response& response)
 {
   //--------------------------
@@ -227,111 +133,8 @@
       response.message = abb_robot_msgs::ServiceResponses::FAILED;
       response.result_code = abb_robot_msgs::ServiceResponses::RC_FAILED;
       // ROS_DEBUG_STREAM_NAMED(ROS_LOG_SERVICES, interface.getLogTextLatestEvent());
->>>>>>> 8d18cf4c
-    }
-
-<<<<<<< HEAD
-    bool RWSServiceProvider::setRAPIDRoutine(SetRAPIDRoutine::Request &request, SetRAPIDRoutine::Response &response)
-    {
-      //--------------------------
-      // Verification
-      //--------------------------
-      if (!verifyArgumentRAPIDTask(request.task, response.result_code, response.message))
-        return true;
-      if (!verifyAutoMode(response.result_code, response.message))
-        return true;
-      if (!verifySMAddInRuntimeStates(response.result_code, response.message))
-        return true;
-      if (!verifySMAddInTaskExist(request.task, response.result_code, response.message))
-        return true;
-      if (!verifySMAddInTaskInitialized(request.task, response.result_code, response.message))
-        return true;
-      if (!verifyRWSManagerReady(response.result_code, response.message))
-        return true;
-
-      //--------------------------
-      // Run service
-      //--------------------------
-      rws_manager_.runService([&](rws::RWSStateMachineInterface &interface)
-                              {
-                                // Set the SmartGripper RAPID variables.
-                                try
-                                {
-                                  interface.services().rapid().setRoutineName(request.task, request.routine);
-                                  response.result_code = abb_robot_msgs::ServiceResponses::RC_SUCCESS;
-                                }
-                                catch (const std::runtime_error &e)
-                                {
-                                  response.message = abb_robot_msgs::ServiceResponses::FAILED;
-                                  response.result_code = abb_robot_msgs::ServiceResponses::RC_FAILED;
-                                  // ROS_DEBUG_STREAM_NAMED(ROS_LOG_SERVICES, interface.getLogTextLatestEvent());
-                                }
-                              });
-
-      return true;
-    }
-
-    bool RWSServiceProvider::setSGCommand(SetSGCommand::Request &request, SetSGCommand::Response &response)
-    {
-      //--------------------------
-      // Verification
-      //--------------------------
-      if (!verifyArgumentRAPIDTask(request.task, response.result_code, response.message))
-        return true;
-      if (!verifyAutoMode(response.result_code, response.message))
-        return true;
-      if (!verifySMAddInRuntimeStates(response.result_code, response.message))
-        return true;
-      if (!verifySMAddInTaskExist(request.task, response.result_code, response.message))
-        return true;
-      if (!verifySMAddInTaskInitialized(request.task, response.result_code, response.message))
-        return true;
-      if (!verifyRWSManagerReady(response.result_code, response.message))
-        return true;
-
-      //--------------------------
-      // Map argument
-      //--------------------------
-      unsigned int request_command{0};
-      try
-      {
-        request_command = utilities::mapStateMachineSGCommand(request.command);
-      }
-      catch (const std::runtime_error &exception)
-      {
-        response.message = exception.what();
-        response.result_code = abb_robot_msgs::ServiceResponses::RC_FAILED;
-        return true;
-      }
-
-      //--------------------------
-      // Run service
-      //--------------------------
-      rws_manager_.runService([&](rws::RWSStateMachineInterface &interface)
-                              {
-                                rws::RAPIDNum sg_command_input{static_cast<float>(request_command)};
-                                rws::RAPIDNum sg_target_position_input{request.target_position};
-
-                                rws::RAPIDResource rr_command_input{request.task, RAPIDSymbols::SG_COMMAND_INPUT};
-                                rws::RAPIDResource rr_target_position_input{request.task, RAPIDSymbols::SG_TARGET_POSTION_INPUT};
-
-                                // Set the SmartGripper RAPID variables.
-                                try
-                                {
-                                  interface.setRAPIDSymbolData(rr_command_input, sg_command_input);
-                                  interface.setRAPIDSymbolData(rr_target_position_input, sg_target_position_input);
-                                  response.result_code = abb_robot_msgs::ServiceResponses::RC_SUCCESS;
-                                }
-                                catch (const std::runtime_error &e)
-                                {
-                                  response.message = abb_robot_msgs::ServiceResponses::FAILED;
-                                  response.result_code = abb_robot_msgs::ServiceResponses::RC_FAILED;
-                                  // ROS_DEBUG_STREAM_NAMED(ROS_LOG_SERVICES, interface.getLogTextLatestEvent());
-                                }
-                              });
-
-      return true;
-=======
+    }
+
   return true;
 }
 
@@ -429,81 +232,8 @@
       response.message = abb_robot_msgs::ServiceResponses::FAILED;
       response.result_code = abb_robot_msgs::ServiceResponses::RC_FAILED;
       // ROS_DEBUG_STREAM_NAMED(ROS_LOG_SERVICES, interface.getLogTextLatestEvent());
->>>>>>> 8d18cf4c
-    }
-
-<<<<<<< HEAD
-    bool RWSServiceProvider::runRAPIDRoutine(TriggerWithResultCode::Request &, TriggerWithResultCode::Response &response)
-    {
-      //--------------------------
-      // Verification
-      //--------------------------
-      if (!verifyAutoMode(response.result_code, response.message))
-        return true;
-      if (!verifyRAPIDRunning(response.result_code, response.message))
-        return true;
-      if (!verifySMAddInRuntimeStates(response.result_code, response.message))
-        return true;
-      if (!verifyRWSManagerReady(response.result_code, response.message))
-        return true;
-
-      //--------------------------
-      // Run service
-      //--------------------------
-      rws_manager_.runService([&](rws::RWSStateMachineInterface &interface)
-                              {
-                                // Signal start of EGM joint motions.
-                                try
-                                {
-                                  interface.services().rapid().signalRunRAPIDRoutine();
-                                  response.result_code = abb_robot_msgs::ServiceResponses::RC_SUCCESS;
-                                }
-                                catch (const std::runtime_error &e)
-                                {
-                                  response.message = abb_robot_msgs::ServiceResponses::FAILED;
-                                  response.result_code = abb_robot_msgs::ServiceResponses::RC_FAILED;
-                                  // ROS_DEBUG_STREAM_NAMED(ROS_LOG_SERVICES, interface.getLogTextLatestEvent());
-                                }
-                              });
-
-      return true;
-    }
-
-    bool RWSServiceProvider::runSGRoutine(TriggerWithResultCode::Request &, TriggerWithResultCode::Response &response)
-    {
-      //--------------------------
-      // Verification
-      //--------------------------
-      if (!verifyAutoMode(response.result_code, response.message))
-        return true;
-      if (!verifyRAPIDRunning(response.result_code, response.message))
-        return true;
-      if (!verifySMAddInRuntimeStates(response.result_code, response.message))
-        return true;
-      if (!verifyRWSManagerReady(response.result_code, response.message))
-        return true;
-
-      //--------------------------
-      // Run service
-      //--------------------------
-      rws_manager_.runService([&](rws::RWSStateMachineInterface &interface)
-                              {
-                                // Signal start of EGM joint motions.
-                                try
-                                {
-                                  interface.services().sg().signalRunSGRoutine();
-                                  response.result_code = abb_robot_msgs::ServiceResponses::RC_SUCCESS;
-                                }
-                                catch (const std::runtime_error &e)
-                                {
-                                  response.message = abb_robot_msgs::ServiceResponses::FAILED;
-                                  response.result_code = abb_robot_msgs::ServiceResponses::RC_FAILED;
-                                  // ROS_DEBUG_STREAM_NAMED(ROS_LOG_SERVICES, interface.getLogTextLatestEvent());
-                                }
-                              });
-
-      return true;
-=======
+    }
+
 bool RWSServiceProvider::runRAPIDRoutine(TriggerWithResultCode::Request&, TriggerWithResultCode::Response& response)
 {
   //--------------------------
@@ -568,45 +298,8 @@
       response.message = abb_robot_msgs::ServiceResponses::FAILED;
       response.result_code = abb_robot_msgs::ServiceResponses::RC_FAILED;
       // ROS_DEBUG_STREAM_NAMED(ROS_LOG_SERVICES, interface.getLogTextLatestEvent());
->>>>>>> 8d18cf4c
-    }
-
-<<<<<<< HEAD
-    bool RWSServiceProvider::startEGMJoint(TriggerWithResultCode::Request &, TriggerWithResultCode::Response &response)
-    {
-      //--------------------------
-      // Verification
-      //--------------------------
-      if (!verifyAutoMode(response.result_code, response.message))
-        return true;
-      if (!verifyRAPIDRunning(response.result_code, response.message))
-        return true;
-      if (!verifySMAddInRuntimeStates(response.result_code, response.message))
-        return true;
-      if (!verifyRWSManagerReady(response.result_code, response.message))
-        return true;
-
-      //--------------------------
-      // Run service
-      //--------------------------
-      rws_manager_.runService([&](rws::RWSStateMachineInterface &interface)
-                              {
-                                // Signal start of EGM joint motions.
-                                try
-                                {
-                                  interface.services().egm().signalEGMStartJoint();
-                                  response.result_code = abb_robot_msgs::ServiceResponses::RC_SUCCESS;
-                                }
-                                catch (const std::runtime_error &e)
-                                {
-                                  response.message = abb_robot_msgs::ServiceResponses::FAILED;
-                                  response.result_code = abb_robot_msgs::ServiceResponses::RC_FAILED;
-                                  // ROS_DEBUG_STREAM_NAMED(ROS_LOG_SERVICES, interface.getLogTextLatestEvent());
-                                }
-                              });
-
-      return true;
-=======
+    }
+
   return true;
 }
 
@@ -639,81 +332,8 @@
       response.message = abb_robot_msgs::ServiceResponses::FAILED;
       response.result_code = abb_robot_msgs::ServiceResponses::RC_FAILED;
       ROS_DEBUG_STREAM_NAMED(ROS_LOG_SERVICES, e.what());
->>>>>>> 8d18cf4c
-    }
-
-<<<<<<< HEAD
-    bool RWSServiceProvider::startEGMPose(TriggerWithResultCode::Request &, TriggerWithResultCode::Response &response)
-    {
-      //--------------------------
-      // Verification
-      //--------------------------
-      if (!verifyAutoMode(response.result_code, response.message))
-        return true;
-      if (!verifyRAPIDRunning(response.result_code, response.message))
-        return true;
-      if (!verifySMAddInRuntimeStates(response.result_code, response.message))
-        return true;
-      if (!verifyRWSManagerReady(response.result_code, response.message))
-        return true;
-
-      //--------------------------
-      // Run service
-      //--------------------------
-      rws_manager_.runService([&](rws::RWSStateMachineInterface &interface)
-                              {
-                                // Signal start of EGM pose motions.
-                                try
-                                {
-                                  interface.services().egm().signalEGMStartPose();
-                                  response.result_code = abb_robot_msgs::ServiceResponses::RC_SUCCESS;
-                                }
-                                catch (const std::runtime_error &e)
-                                {
-                                  response.message = abb_robot_msgs::ServiceResponses::FAILED;
-                                  response.result_code = abb_robot_msgs::ServiceResponses::RC_FAILED;
-                                  // ROS_DEBUG_STREAM_NAMED(ROS_LOG_SERVICES, interface.getLogTextLatestEvent());
-                                }
-                              });
-
-      return true;
-    }
-
-    bool RWSServiceProvider::startEGMStream(TriggerWithResultCode::Request &, TriggerWithResultCode::Response &response)
-    {
-      //--------------------------
-      // Verification
-      //--------------------------
-      if (!verifyAutoMode(response.result_code, response.message))
-        return true;
-      if (!verifyRAPIDRunning(response.result_code, response.message))
-        return true;
-      if (!verifySMAddInRuntimeStates(response.result_code, response.message))
-        return true;
-      if (!verifyRWSManagerReady(response.result_code, response.message))
-        return true;
-
-      //--------------------------
-      // Run service
-      //--------------------------
-      rws_manager_.runService([&](rws::RWSStateMachineInterface &interface)
-                              {
-                                // Signal start of EGM position streaming.
-                                try
-                                {
-                                  interface.services().egm().signalEGMStartStream();
-                                  response.result_code = abb_robot_msgs::ServiceResponses::RC_SUCCESS;
-                                }
-                                catch (const std::runtime_error &e)
-                                {
-                                  response.message = abb_robot_msgs::ServiceResponses::FAILED;
-                                  response.result_code = abb_robot_msgs::ServiceResponses::RC_FAILED;
-                                  // ROS_DEBUG_STREAM_NAMED(ROS_LOG_SERVICES, interface.getLogTextLatestEvent());
-                                }
-                              });
-
-      return true;
-=======
+    }
+
 bool RWSServiceProvider::startEGMPose(TriggerWithResultCode::Request&, TriggerWithResultCode::Response& response)
 {
   //--------------------------
@@ -778,77 +398,8 @@
       response.message = abb_robot_msgs::ServiceResponses::FAILED;
       response.result_code = abb_robot_msgs::ServiceResponses::RC_FAILED;
       // ROS_DEBUG_STREAM_NAMED(ROS_LOG_SERVICES, interface.getLogTextLatestEvent());
->>>>>>> 8d18cf4c
-    }
-
-<<<<<<< HEAD
-    bool RWSServiceProvider::stopEGM(TriggerWithResultCode::Request &, TriggerWithResultCode::Response &response)
-    {
-      //--------------------------
-      // Verification
-      //--------------------------
-      if (!verifyAutoMode(response.result_code, response.message))
-        return true;
-      if (!verifyRAPIDRunning(response.result_code, response.message))
-        return true;
-      if (!verifyRWSManagerReady(response.result_code, response.message))
-        return true;
-
-      //--------------------------
-      // Run priority service
-      //--------------------------
-      rws_manager_.runPriorityService([&](rws::RWSStateMachineInterface &interface)
-                                      {
-                                        // Signal stop of EGM motions.
-                                        try
-                                        {
-                                          response.result_code = abb_robot_msgs::ServiceResponses::RC_SUCCESS;
-                                          interface.services().egm().signalEGMStop();
-                                        }
-                                        catch (const std::runtime_error &e)
-                                        {
-                                          response.message = abb_robot_msgs::ServiceResponses::FAILED;
-                                          response.result_code = abb_robot_msgs::ServiceResponses::RC_FAILED;
-                                          // ROS_DEBUG_STREAM_NAMED(ROS_LOG_SERVICES, interface.getLogTextLatestEvent());
-                                        }
-                                      });
-
-      return true;
-    }
-
-    bool RWSServiceProvider::stopEGMStream(TriggerWithResultCode::Request &, TriggerWithResultCode::Response &response)
-    {
-      //--------------------------
-      // Verification
-      //--------------------------
-      if (!verifyAutoMode(response.result_code, response.message))
-        return true;
-      if (!verifyRAPIDRunning(response.result_code, response.message))
-        return true;
-      if (!verifyRWSManagerReady(response.result_code, response.message))
-        return true;
-
-      //--------------------------
-      // Run service
-      //--------------------------
-      rws_manager_.runService([&](rws::RWSStateMachineInterface &interface)
-                              {
-                                // Signal stop of EGM position streaming.
-                                try
-                                {
-                                  interface.services().egm().signalEGMStopStream();
-                                  response.result_code = abb_robot_msgs::ServiceResponses::RC_SUCCESS;
-                                }
-                                catch (const std::runtime_error &e)
-                                {
-                                  response.message = abb_robot_msgs::ServiceResponses::FAILED;
-                                  response.result_code = abb_robot_msgs::ServiceResponses::RC_FAILED;
-                                  // ROS_DEBUG_STREAM_NAMED(ROS_LOG_SERVICES, interface.getLogTextLatestEvent());
-                                }
-                              });
-
-      return true;
-=======
+    }
+
 bool RWSServiceProvider::stopEGM(TriggerWithResultCode::Request&, TriggerWithResultCode::Response& response)
 {
   //--------------------------
@@ -909,16 +460,10 @@
       response.message = abb_robot_msgs::ServiceResponses::FAILED;
       response.result_code = abb_robot_msgs::ServiceResponses::RC_FAILED;
       // ROS_DEBUG_STREAM_NAMED(ROS_LOG_SERVICES, interface.getLogTextLatestEvent());
->>>>>>> 8d18cf4c
-    }
-
-<<<<<<< HEAD
-  }
-}
-=======
+    }
+
   return true;
 }
 
 }  // namespace robot
-}  // namespace abb
->>>>>>> 8d18cf4c
+}  // namespace abb