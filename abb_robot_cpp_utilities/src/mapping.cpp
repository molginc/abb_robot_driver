--- conflicted
+++ resolved
@@ -52,427 +52,6 @@
   /**
  * \brief Name for ROS logging in the 'mapping' context.
  */
-<<<<<<< HEAD
-  constexpr char ROS_LOG_MAPPING[]{"mapping"};
-}
-
-namespace abb
-{
-  namespace robot
-  {
-    namespace utilities
-    {
-
-      /***********************************************************************************************************************
- * Utility function definitions (mapping from RWS to ROS representations)
- */
-
-      uint8_t map(const rws::rw::RAPIDTaskExecutionState state)
-      {
-        switch (state)
-        {
-        case rws::rw::RAPIDTaskExecutionState::UNKNOWN:
-          return abb_robot_msgs::RAPIDTaskState::EXECUTION_STATE_UNKNOWN;
-          break;
-
-        case rws::rw::RAPIDTaskExecutionState::READY:
-          return abb_robot_msgs::RAPIDTaskState::EXECUTION_STATE_READY;
-          break;
-
-        case rws::rw::RAPIDTaskExecutionState::STOPPED:
-          return abb_robot_msgs::RAPIDTaskState::EXECUTION_STATE_STOPPED;
-          break;
-
-        case rws::rw::RAPIDTaskExecutionState::STARTED:
-          return abb_robot_msgs::RAPIDTaskState::EXECUTION_STATE_STARTED;
-          break;
-
-        case rws::rw::RAPIDTaskExecutionState::UNINITIALIZED:
-          return abb_robot_msgs::RAPIDTaskState::EXECUTION_STATE_UNINITIALIZED;
-          break;
-
-        default:
-          return abb_robot_msgs::RAPIDTaskState::EXECUTION_STATE_UNKNOWN;
-          break;
-        }
-      }
-
-      uint8_t mapStateMachineState(const rws::RAPIDNum &state)
-      {
-        // Note: Inspect the StateMachine Add-In's RAPID implementation to see defined states.
-        switch (static_cast<int>(state.value))
-        {
-        case 0:
-          return abb_rapid_sm_addin_msgs::StateMachineState::SM_STATE_IDLE;
-          break;
-
-        case 1:
-          return abb_rapid_sm_addin_msgs::StateMachineState::SM_STATE_INITIALIZE;
-          break;
-
-        case 2:
-          return abb_rapid_sm_addin_msgs::StateMachineState::SM_STATE_RUN_RAPID_ROUTINE;
-          break;
-
-        case 3:
-          return abb_rapid_sm_addin_msgs::StateMachineState::SM_STATE_RUN_EGM_ROUTINE;
-          break;
-
-        default:
-          return abb_rapid_sm_addin_msgs::StateMachineState::SM_STATE_UNKNOWN;
-          break;
-        }
-      }
-
-      uint8_t mapStateMachineEGMAction(const rws::RAPIDNum &action)
-      {
-        // Note: Inspect the StateMachine Add-In's RAPID implementation to see defined EGM actions.
-        switch (static_cast<int>(action.value))
-        {
-        case 0:
-          return abb_rapid_sm_addin_msgs::StateMachineState::EGM_ACTION_NONE;
-          break;
-
-        case 1:
-          return abb_rapid_sm_addin_msgs::StateMachineState::EGM_ACTION_RUN_JOINT;
-          break;
-
-        case 2:
-          return abb_rapid_sm_addin_msgs::StateMachineState::EGM_ACTION_RUN_POSE;
-          break;
-
-        case 3:
-          return abb_rapid_sm_addin_msgs::StateMachineState::EGM_ACTION_STOP;
-          break;
-
-        case 4:
-          return abb_rapid_sm_addin_msgs::StateMachineState::EGM_ACTION_START_STREAM;
-          break;
-
-        case 5:
-          return abb_rapid_sm_addin_msgs::StateMachineState::EGM_ACTION_STOP_STREAM;
-          break;
-
-        default:
-          return abb_rapid_sm_addin_msgs::StateMachineState::SM_STATE_UNKNOWN;
-          break;
-        }
-      }
-
-      abb_rapid_msgs::Pos map(const rws::Pos &rws_pos)
-      {
-        abb_rapid_msgs::Pos ros_pos{};
-        ros_pos.x = rws_pos.x.value;
-        ros_pos.y = rws_pos.y.value;
-        ros_pos.z = rws_pos.z.value;
-        return ros_pos;
-      }
-
-      abb_rapid_msgs::Orient map(const rws::Orient &rws_orient)
-      {
-        abb_rapid_msgs::Orient ros_orient{};
-        ros_orient.q1 = rws_orient.q1.value;
-        ros_orient.q2 = rws_orient.q2.value;
-        ros_orient.q3 = rws_orient.q3.value;
-        ros_orient.q4 = rws_orient.q4.value;
-        return ros_orient;
-      }
-
-      abb_rapid_msgs::Pose map(const rws::Pose &rws_pose)
-      {
-        abb_rapid_msgs::Pose ros_pose{};
-        ros_pose.trans = map(rws_pose.pos);
-        ros_pose.rot = map(rws_pose.rot);
-        return ros_pose;
-      }
-
-      abb_rapid_msgs::LoadData map(const rws::LoadData &rws_loaddata)
-      {
-        abb_rapid_msgs::LoadData ros_loaddata{};
-        ros_loaddata.mass = rws_loaddata.mass.value;
-        ros_loaddata.cog = map(rws_loaddata.cog);
-        ros_loaddata.aom = map(rws_loaddata.aom);
-        ros_loaddata.ix = rws_loaddata.ix.value;
-        ros_loaddata.iy = rws_loaddata.iy.value;
-        ros_loaddata.iz = rws_loaddata.iz.value;
-        return ros_loaddata;
-      }
-
-      abb_rapid_msgs::ToolData map(const rws::ToolData &rws_tooldata)
-      {
-        abb_rapid_msgs::ToolData ros_tooldata{};
-        ros_tooldata.robhold = rws_tooldata.robhold.value;
-        ros_tooldata.tframe = map(rws_tooldata.tframe);
-        ros_tooldata.tload = map(rws_tooldata.tload);
-        return ros_tooldata;
-      }
-
-      abb_rapid_msgs::WObjData map(const rws::WObjData &rws_wobjdata)
-      {
-        abb_rapid_msgs::WObjData ros_wobjdata{};
-        ros_wobjdata.robhold = rws_wobjdata.robhold.value;
-        ros_wobjdata.ufprog = rws_wobjdata.ufprog.value;
-        ros_wobjdata.ufmec = rws_wobjdata.ufmec.value;
-        ros_wobjdata.uframe = map(rws_wobjdata.uframe);
-        ros_wobjdata.oframe = map(rws_wobjdata.oframe);
-        return ros_wobjdata;
-      }
-
-      abb_rapid_sm_addin_msgs::EGMSettings map(const rws::RWSStateMachineInterface::EGMSettings &rws_egm_settings)
-      {
-        abb_rapid_sm_addin_msgs::EGMSettings ros_egm_settings{};
-
-        ros_egm_settings.allow_egm_motions = rws_egm_settings.allow_egm_motions.value;
-        ros_egm_settings.use_presync = rws_egm_settings.use_presync.value;
-
-        ros_egm_settings.setup_uc.use_filtering = rws_egm_settings.setup_uc.use_filtering.value;
-        ros_egm_settings.setup_uc.comm_timeout = rws_egm_settings.setup_uc.comm_timeout.value;
-
-        ros_egm_settings.activate.tool = utilities::map(rws_egm_settings.activate.tool);
-        ros_egm_settings.activate.wobj = utilities::map(rws_egm_settings.activate.wobj);
-        ros_egm_settings.activate.correction_frame = utilities::map(rws_egm_settings.activate.correction_frame);
-        ros_egm_settings.activate.sensor_frame = utilities::map(rws_egm_settings.activate.sensor_frame);
-        ros_egm_settings.activate.cond_min_max = rws_egm_settings.activate.cond_min_max.value;
-        ros_egm_settings.activate.lp_filter = rws_egm_settings.activate.lp_filter.value;
-        ros_egm_settings.activate.sample_rate = rws_egm_settings.activate.sample_rate.value;
-        ros_egm_settings.activate.max_speed_deviation = rws_egm_settings.activate.max_speed_deviation.value;
-
-        ros_egm_settings.run.cond_time = rws_egm_settings.run.cond_time.value;
-        ros_egm_settings.run.ramp_in_time = rws_egm_settings.run.ramp_in_time.value;
-        ros_egm_settings.run.offset = utilities::map(rws_egm_settings.run.offset);
-        ros_egm_settings.run.pos_corr_gain = rws_egm_settings.run.pos_corr_gain.value;
-
-        ros_egm_settings.stop.ramp_out_time = rws_egm_settings.stop.ramp_out_time.value;
-
-        return ros_egm_settings;
-      }
-
-      /***********************************************************************************************************************
- * Utility function definitions (mapping from ROS to RWS representations)
- */
-
-      unsigned int mapStateMachineSGCommand(const unsigned int command)
-      {
-        switch (command)
-        {
-        case abb_rapid_sm_addin_msgs::SetSGCommand::Request::SG_COMMAND_NONE:
-          return rws::RWSStateMachineInterface::SG_COMMAND_NONE;
-          break;
-
-        case abb_rapid_sm_addin_msgs::SetSGCommand::Request::SG_COMMAND_INITIALIZE:
-          return rws::RWSStateMachineInterface::SG_COMMAND_INITIALIZE;
-          break;
-
-        case abb_rapid_sm_addin_msgs::SetSGCommand::Request::SG_COMMAND_CALIBRATE:
-          return rws::RWSStateMachineInterface::SG_COMMAND_CALIBRATE;
-          break;
-
-        case abb_rapid_sm_addin_msgs::SetSGCommand::Request::SG_COMMAND_MOVE_TO:
-          return rws::RWSStateMachineInterface::SG_COMMAND_MOVE_TO;
-          break;
-
-        case abb_rapid_sm_addin_msgs::SetSGCommand::Request::SG_COMMAND_GRIP_IN:
-          return rws::RWSStateMachineInterface::SG_COMMAND_GRIP_IN;
-          break;
-
-        case abb_rapid_sm_addin_msgs::SetSGCommand::Request::SG_COMMAND_GRIP_OUT:
-          return rws::RWSStateMachineInterface::SG_COMMAND_GRIP_OUT;
-          break;
-
-        case abb_rapid_sm_addin_msgs::SetSGCommand::Request::SG_COMMAND_BLOW_ON_1:
-          return rws::RWSStateMachineInterface::SG_COMMAND_BLOW_ON_1;
-          break;
-
-        case abb_rapid_sm_addin_msgs::SetSGCommand::Request::SG_COMMAND_BLOW_ON_2:
-          return rws::RWSStateMachineInterface::SG_COMMAND_BLOW_ON_2;
-          break;
-
-        case abb_rapid_sm_addin_msgs::SetSGCommand::Request::SG_COMMAND_BLOW_OFF_1:
-          return rws::RWSStateMachineInterface::SG_COMMAND_BLOW_OFF_1;
-          break;
-
-        case abb_rapid_sm_addin_msgs::SetSGCommand::Request::SG_COMMAND_BLOW_OFF_2:
-          return rws::RWSStateMachineInterface::SG_COMMAND_BLOW_OFF_2;
-          break;
-
-        case abb_rapid_sm_addin_msgs::SetSGCommand::Request::SG_COMMAND_VACUUM_ON_1:
-          return rws::RWSStateMachineInterface::SG_COMMAND_VACUUM_ON_1;
-          break;
-
-        case abb_rapid_sm_addin_msgs::SetSGCommand::Request::SG_COMMAND_VACUUM_ON_2:
-          return rws::RWSStateMachineInterface::SG_COMMAND_VACUUM_ON_2;
-          break;
-
-        case abb_rapid_sm_addin_msgs::SetSGCommand::Request::SG_COMMAND_VACUUM_OFF_1:
-          return rws::RWSStateMachineInterface::SG_COMMAND_VACUUM_OFF_1;
-          break;
-
-        case abb_rapid_sm_addin_msgs::SetSGCommand::Request::SG_COMMAND_VACUUM_OFF_2:
-          return rws::RWSStateMachineInterface::SG_COMMAND_VACUUM_OFF_2;
-          break;
-
-        case abb_rapid_sm_addin_msgs::SetSGCommand::Request::SG_COMMAND_UNKNOWN:
-        default:
-          throw std::runtime_error{"Unknown SmartGripper command"};
-          break;
-        }
-      }
-
-      rws::Pos map(const abb_rapid_msgs::Pos &ros_pos)
-      {
-        rws::Pos rws_pos{};
-        rws_pos.x.value = ros_pos.x;
-        rws_pos.y.value = ros_pos.y;
-        rws_pos.z.value = ros_pos.z;
-        return rws_pos;
-      }
-
-      rws::Orient map(const abb_rapid_msgs::Orient &ros_orient)
-      {
-        rws::Orient rws_orient{};
-        rws_orient.q1 = ros_orient.q1;
-        rws_orient.q2 = ros_orient.q2;
-        rws_orient.q3 = ros_orient.q3;
-        rws_orient.q4 = ros_orient.q4;
-        return rws_orient;
-      }
-
-      rws::Pose map(const abb_rapid_msgs::Pose &ros_pose)
-      {
-        rws::Pose rws_pose{};
-        rws_pose.pos = map(ros_pose.trans);
-        rws_pose.rot = map(ros_pose.rot);
-        return rws_pose;
-      }
-
-      rws::LoadData map(const abb_rapid_msgs::LoadData &ros_loaddata)
-      {
-        rws::LoadData rws_loaddata{};
-        rws_loaddata.mass.value = ros_loaddata.mass;
-        rws_loaddata.cog = map(ros_loaddata.cog);
-        rws_loaddata.aom = map(ros_loaddata.aom);
-        rws_loaddata.ix.value = ros_loaddata.ix;
-        rws_loaddata.iy.value = ros_loaddata.iy;
-        rws_loaddata.iz.value = ros_loaddata.iz;
-        return rws_loaddata;
-      }
-
-      rws::ToolData map(const abb_rapid_msgs::ToolData &ros_tooldata)
-      {
-        rws::ToolData rws_tooldata{};
-        rws_tooldata.robhold = ros_tooldata.robhold;
-        rws_tooldata.tframe = map(ros_tooldata.tframe);
-        rws_tooldata.tload = map(ros_tooldata.tload);
-        return rws_tooldata;
-      }
-
-      rws::WObjData map(const abb_rapid_msgs::WObjData &ros_wobjdata)
-      {
-        rws::WObjData rws_wobjdata{};
-        rws_wobjdata.robhold.value = ros_wobjdata.robhold;
-        rws_wobjdata.ufprog.value = ros_wobjdata.ufprog;
-        rws_wobjdata.ufmec.value = ros_wobjdata.ufmec;
-        rws_wobjdata.uframe = map(ros_wobjdata.uframe);
-        rws_wobjdata.oframe = map(ros_wobjdata.oframe);
-        return rws_wobjdata;
-      }
-
-      rws::RWSStateMachineInterface::EGMSettings map(const abb_rapid_sm_addin_msgs::EGMSettings &ros_egm_settings)
-      {
-        rws::RWSStateMachineInterface::EGMSettings rws_egm_settings{};
-
-        rws_egm_settings.allow_egm_motions.value = ros_egm_settings.allow_egm_motions;
-        rws_egm_settings.use_presync.value = ros_egm_settings.use_presync;
-
-        rws_egm_settings.setup_uc.use_filtering.value = ros_egm_settings.setup_uc.use_filtering;
-        rws_egm_settings.setup_uc.comm_timeout.value = ros_egm_settings.setup_uc.comm_timeout;
-
-        rws_egm_settings.activate.tool = utilities::map(ros_egm_settings.activate.tool);
-        rws_egm_settings.activate.wobj = utilities::map(ros_egm_settings.activate.wobj);
-        rws_egm_settings.activate.correction_frame = utilities::map(ros_egm_settings.activate.correction_frame);
-        rws_egm_settings.activate.sensor_frame = utilities::map(ros_egm_settings.activate.sensor_frame);
-        rws_egm_settings.activate.cond_min_max = ros_egm_settings.activate.cond_min_max;
-        rws_egm_settings.activate.lp_filter = ros_egm_settings.activate.lp_filter;
-        rws_egm_settings.activate.sample_rate = ros_egm_settings.activate.sample_rate;
-        rws_egm_settings.activate.max_speed_deviation = ros_egm_settings.activate.max_speed_deviation;
-
-        rws_egm_settings.run.cond_time = ros_egm_settings.run.cond_time;
-        rws_egm_settings.run.ramp_in_time = ros_egm_settings.run.ramp_in_time;
-        rws_egm_settings.run.offset = utilities::map(ros_egm_settings.run.offset);
-        rws_egm_settings.run.pos_corr_gain = ros_egm_settings.run.pos_corr_gain;
-
-        rws_egm_settings.stop.ramp_out_time = ros_egm_settings.stop.ramp_out_time;
-
-        return rws_egm_settings;
-      }
-
-      /***********************************************************************************************************************
- * Utility function definitions (mapping from EGM to ROS representations)
- */
-
-      uint8_t map(egm::wrapper::Status::EGMState state)
-      {
-        switch (state)
-        {
-        case egm::wrapper::Status::EGM_ERROR:
-          return abb_egm_msgs::EGMChannelState::EGM_ERROR;
-          break;
-
-        case egm::wrapper::Status::EGM_STOPPED:
-          return abb_egm_msgs::EGMChannelState::EGM_STOPPED;
-          break;
-
-        case egm::wrapper::Status::EGM_RUNNING:
-          return abb_egm_msgs::EGMChannelState::EGM_RUNNING;
-          break;
-
-        case egm::wrapper::Status::EGM_UNDEFINED:
-        default:
-          return abb_egm_msgs::EGMChannelState::EGM_UNDEFINED;
-          break;
-        }
-      }
-
-      uint8_t map(egm::wrapper::Status::MotorState state)
-      {
-        switch (state)
-        {
-        case egm::wrapper::Status::MOTORS_ON:
-          return abb_egm_msgs::EGMChannelState::MOTORS_ON;
-          break;
-
-        case egm::wrapper::Status::MOTORS_OFF:
-          return abb_egm_msgs::EGMChannelState::MOTORS_OFF;
-          break;
-
-        case egm::wrapper::Status::MOTORS_UNDEFINED:
-        default:
-          return abb_egm_msgs::EGMChannelState::MOTORS_UNDEFINED;
-          break;
-        }
-      }
-
-      uint8_t map(egm::wrapper::Status::RAPIDExecutionState state)
-      {
-        switch (state)
-        {
-        case egm::wrapper::Status::RAPID_STOPPED:
-          return abb_egm_msgs::EGMChannelState::RAPID_STOPPED;
-          break;
-
-        case egm::wrapper::Status::RAPID_RUNNING:
-          return abb_egm_msgs::EGMChannelState::RAPID_RUNNING;
-          break;
-
-        case egm::wrapper::Status::RAPID_UNDEFINED:
-        default:
-          return abb_egm_msgs::EGMChannelState::RAPID_UNDEFINED;
-          break;
-        }
-      }
-
-      /***********************************************************************************************************************
-=======
 constexpr char ROS_LOG_MAPPING[]{ "mapping" };
 }  // namespace
 
@@ -891,7 +470,6 @@
 }
 
 /***********************************************************************************************************************
->>>>>>> 8d18cf4c
  * Utility template function definitions
  */
 
@@ -900,19 +478,6 @@
       {
         std::stringstream ss{};
 
-<<<<<<< HEAD
-        ss << "[";
-        for (size_t i{0}; i < vector.size(); ++i)
-        {
-          ss << vector[i];
-
-          if (ss.fail())
-          {
-            std::string error_message{"Failed to map vector to string"};
-            ROS_DEBUG_STREAM_NAMED(ROS_LOG_MAPPING, error_message);
-            throw std::runtime_error{error_message};
-          }
-=======
   ss << "[";
   for (size_t i{ 0 }; i < vector.size(); ++i)
   {
@@ -924,7 +489,6 @@
       ROS_DEBUG_STREAM_NAMED(ROS_LOG_MAPPING, error_message);
       throw std::runtime_error{ error_message };
     }
->>>>>>> 8d18cf4c
 
           ss << (i < vector.size() - 1 ? ", " : "");
         }
@@ -942,12 +506,6 @@
       template std::string mapVectorToString<int>(const std::vector<int> &vector);
       template std::string mapVectorToString<double>(const std::vector<double> &vector);
 
-<<<<<<< HEAD
-    }
-  }
-}
-=======
 }  // namespace utilities
 }  // namespace robot
-}  // namespace abb
->>>>>>> 8d18cf4c
+}  // namespace abb