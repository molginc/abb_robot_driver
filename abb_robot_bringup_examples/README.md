--- conflicted
+++ resolved
@@ -40,11 +40,7 @@
 1. Start 3 terminals.
 2. **[Terminal 1]** Launch the example:
    ```
-<<<<<<< HEAD
-   roslaunch abb_robot_bringup_examples ex1_rws_only.launch robot_ip:=<robot controller's IP address> robot_port:=<robot controller's port number>
-=======
    roslaunch abb_robot_bringup_examples ex1_rws_only.launch robot_ip:=<robot controller's IP address> robot_port:=<rws listening port number>
->>>>>>> 8d18cf4c
    ```
    **Default port number on the OmniCore controller was tested to be `443`.**
 
@@ -77,28 +73,16 @@
 - The `ros_control` controller, which command motions, is only allowed to start if an `EGM` session is active.
 
 #### Steps
-<<<<<<< HEAD
-1. Install the support and moveit_config packages -- see [this thread](https://github.com/ros-industrial/abb_robot_driver/issues/11) for updating the moveit_config and support packages to use abb_robot_driver instead of the old abb_driver. 
-=======
 1. Install the moveit_config and support packages from abb_experimnetal - see [this thread](https://github.com/ros-industrial/abb_robot_driver/issues/11) on how to updated these packages for usign abb_robot_driver instead of the old abb_driver.
->>>>>>> 8d18cf4c
 
 2. Start 4 terminals.
 
 3. **[Terminal 1]** Launch the example:
    ```
-<<<<<<< HEAD
-   roslaunch <robot_model>_moveit_config moveit_planning_execution.launch robot_ip:=<robot controller's IP address> robot_port:=<robot controller's port number> robot_nickname:=<robot nickname for multi-robot setup>
-   ```
-   RVIZ should launch at this stage and show the robot state. If the 
-   
-4. **[Terminal 2]** Use `rostopic` to listen for `EGM` channel states:
-=======
    roslaunch crb1100_580_moveit_config moveit_planning_execution.launch robot_ip:=<robot controller's IP address> robot_port:=<rws listening port number> sim:=false robot_nickname:<robot nickname for multi-robot setups>
    ```
    
 3. **[Terminal 2]** Use `rostopic` to listen for `EGM` channel states:
->>>>>>> 8d18cf4c
    ```
    rostopic echo -c /egm/egm_states
    ```
@@ -117,16 +101,10 @@
    start_asap: false
    timeout: 0.0"
    ```
-<<<<<<< HEAD
-7. Use MoveIt! to send motion commands to the robot.
-
-8. **[Terminal 3]** Use `rosservice` to stop the `EGM` session:
-=======
 
 6. Send motion commands through MoveIt!
 
 7. **[Terminal 3]** Use `rosservice` to stop the `EGM` session:
->>>>>>> 8d18cf4c
    ```
    rosservice call /rws/sm_addin/stop_egm "{}"
    ```
@@ -153,11 +131,7 @@
 1. Start 4 terminals.
 2. **[Terminal 1]** Launch the example:
    ```
-<<<<<<< HEAD
-   roslaunch abb_robot_bringup_examples ex3_rws_and_egm_yumi_robot.launch robot_ip:=<robot controller's IP address> robot_port:=<robot controller's port number>
-=======
    roslaunch abb_robot_bringup_examples ex3_rws_and_egm_yumi_robot.launch robot_ip:=<robot controller's IP address> robot_port:=<rws listening port number>
->>>>>>> 8d18cf4c
    ```
 3. **[Terminal 2]** Use `rostopic` to listen for `EGM` channel states:
    ```
