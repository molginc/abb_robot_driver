<?xml version="1.0"?>
<launch>
  <arg name="robot_ip" doc="The robot controller's IP address"/>
  <arg name="robot_port" doc="The robot controller's port number"/>
  <arg name="robot_nickname"        default=""      doc="Arbitrary user nickname/identifier for the robot controller"/>

  <!-- Using an nickname/identifier for the robot controller is good practice -->
  <arg name="robot_nickname" default="" doc="Nickname/identifier for the robot controller"/>

  <!-- Enable DEBUG output for all ABB nodes -->
  <arg name="debug" default="false"/>
  <env if="$(arg debug)" name="ROSCONSOLE_CONFIG_FILE" value="$(find abb_robot_bringup_examples)/config/rosconsole.conf"/>

<<<<<<< HEAD
  <group unless="$(eval arg('robot_nickname') == '')">
    <rosparam command="delete" param="/$(arg robot_nickname)" />
  </group>

=======
  <!-- Launching the driver components in their own namespace is good practice -->
>>>>>>> 7996cdb7
  <group ns="$(arg robot_nickname)">

    <!-- ============================================================================================================= -->
    <!-- Robot Web Services (RWS) related components.                                                                  -->
    <!-- ============================================================================================================= -->

    <!-- RWS state publisher (i.e. general states about the robot controller) -->
    <include file="$(find abb_rws_state_publisher)/launch/rws_state_publisher.launch">
      <arg name="robot_port" value="$(arg robot_port)"/>
      <arg name="robot_ip" value="$(arg robot_ip)"/>
      <arg name="robot_nickname" value="$(arg robot_nickname)"/>
    </include>

    <!-- RWS service provider (i.a. starting/stopping the robot controller's RAPID execution) -->
    <include file="$(find abb_rws_service_provider)/launch/rws_service_provider.launch">
      <arg name="robot_ip" value="$(arg robot_ip)"/>
      <arg name="robot_port" value="$(arg robot_port)"/>
      <arg name="robot_nickname" value="$(arg robot_nickname)"/>
    </include>

    <!-- ============================================================================================================= -->
    <!-- Externally Guided Motion (EGM) related components.                                                            -->
    <!--                                                                                                               -->
    <!-- Notes:                                                                                                        -->
    <!-- * This example assumes that a 6-axes robot is used.                                                           -->
    <!-- * An EGM session must be in running mode before starting 'ros_control' controllers that command motions.      -->
    <!-- ============================================================================================================= -->

    <!-- EGM hardware interface (i.e. 'ros_control'-based interface for interacting with mechanical units) -->
    <include file="$(find abb_egm_hardware_interface)/launch/egm_hardware_interface.launch">
      <arg name="base_config_file" value="$(find abb_robot_bringup_examples)/config/ex2_hardware_base.yaml"/>
      <arg name="egm_config_file" value="$(find abb_robot_bringup_examples)/config/$(arg robot_nickname)_hardware_egm.yaml"/>
<<<<<<< HEAD
=======
      <arg name="robot_nickname" value="$(arg robot_nickname)"/>
>>>>>>> 7996cdb7
    </include>

    <!-- Put 'ros_control' components in the "egm" namespace (to match the hardware interface) -->
    <group ns="egm">
      <!-- Load configurations for 'ros_control' controllers on the parameter server -->
<<<<<<< HEAD
      <rosparam file="$(find abb_robot_bringup_examples)/config/$(arg robot_nickname)_controllers.yaml" command="load"/>

      <!-- Two 'ros_control' controller spawners (stopped for the controller that command motions) -->
      <node pkg="controller_manager" type="spawner" name="started" args="egm_state_controller joint_state_controller"/>
      <node pkg="controller_manager" type="spawner" name="stopped" args="--stopped joint_position_trajectory_controller"/>
      
=======
      <rosparam file="$(find abb_robot_bringup_examples)/config/ex2_controllers.yaml" command="load"/>

      <!-- Two 'ros_control' controller spawners (stopped for the controller that command motions) -->
      <node pkg="controller_manager" type="spawner" name="started" args="egm_state_controller joint_state_controller"/>
      <node pkg="controller_manager" type="spawner" name="stopped" args="--stopped joint_group_velocity_controller"/>
>>>>>>> 7996cdb7
    </group>
  </group>
</launch><|MERGE_RESOLUTION|>--- conflicted
+++ resolved
@@ -11,14 +11,10 @@
   <arg name="debug" default="false"/>
   <env if="$(arg debug)" name="ROSCONSOLE_CONFIG_FILE" value="$(find abb_robot_bringup_examples)/config/rosconsole.conf"/>
 
-<<<<<<< HEAD
   <group unless="$(eval arg('robot_nickname') == '')">
     <rosparam command="delete" param="/$(arg robot_nickname)" />
   </group>
 
-=======
-  <!-- Launching the driver components in their own namespace is good practice -->
->>>>>>> 7996cdb7
   <group ns="$(arg robot_nickname)">
 
     <!-- ============================================================================================================= -->
@@ -51,29 +47,17 @@
     <include file="$(find abb_egm_hardware_interface)/launch/egm_hardware_interface.launch">
       <arg name="base_config_file" value="$(find abb_robot_bringup_examples)/config/ex2_hardware_base.yaml"/>
       <arg name="egm_config_file" value="$(find abb_robot_bringup_examples)/config/$(arg robot_nickname)_hardware_egm.yaml"/>
-<<<<<<< HEAD
-=======
-      <arg name="robot_nickname" value="$(arg robot_nickname)"/>
->>>>>>> 7996cdb7
     </include>
 
     <!-- Put 'ros_control' components in the "egm" namespace (to match the hardware interface) -->
     <group ns="egm">
       <!-- Load configurations for 'ros_control' controllers on the parameter server -->
-<<<<<<< HEAD
       <rosparam file="$(find abb_robot_bringup_examples)/config/$(arg robot_nickname)_controllers.yaml" command="load"/>
 
       <!-- Two 'ros_control' controller spawners (stopped for the controller that command motions) -->
       <node pkg="controller_manager" type="spawner" name="started" args="egm_state_controller joint_state_controller"/>
       <node pkg="controller_manager" type="spawner" name="stopped" args="--stopped joint_position_trajectory_controller"/>
       
-=======
-      <rosparam file="$(find abb_robot_bringup_examples)/config/ex2_controllers.yaml" command="load"/>
-
-      <!-- Two 'ros_control' controller spawners (stopped for the controller that command motions) -->
-      <node pkg="controller_manager" type="spawner" name="started" args="egm_state_controller joint_state_controller"/>
-      <node pkg="controller_manager" type="spawner" name="stopped" args="--stopped joint_group_velocity_controller"/>
->>>>>>> 7996cdb7
     </group>
   </group>
 </launch>